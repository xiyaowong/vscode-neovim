--- conflicted
+++ resolved
@@ -1,5 +1,4 @@
 {
-<<<<<<< HEAD
     "name": "vscode-neovim",
     "displayName": "Neo Vim",
     "description": "Real VIM in your Visual Studio Code",
@@ -1062,1039 +1061,8 @@
     },
     "dependencies": {
         "fast-diff": "^1.2.0",
-        "lodash": "^4.17.15",
+        "lodash": "^4.17.19",
         "neovim": "^4.7.0",
         "ts-wcwidth": "^2.0.0"
     }
-=======
-	"name": "vscode-neovim",
-	"displayName": "Neo Vim",
-	"description": "Real VIM in your Visual Studio Code",
-	"publisher": "asvetliakov",
-	"extensionKind": [
-		"ui"
-	],
-	"version": "0.0.52",
-	"repository": {
-		"type": "git",
-		"url": "https://github.com/asvetliakov/vscode-neovim"
-	},
-	"bugs": {
-		"url": "https://github.com/asvetliakov/vscode-neovim/issues",
-		"email": "devpieron@gmail.com"
-	},
-	"engines": {
-		"vscode": "^1.40.0"
-	},
-	"keywords": [
-		"keybindings",
-		"vi",
-		"vim",
-		"neovim"
-	],
-	"categories": [
-		"Other",
-		"Keymaps"
-	],
-	"activationEvents": [
-		"*"
-	],
-	"main": "./out/extension.js",
-	"contributes": {
-		"configuration": {
-			"title": "Neovim",
-			"properties": {
-				"vscode-neovim.neovimPath": {
-					"type": "string",
-					"default": "",
-					"title": "Neovim path",
-					"markdownDescription": "*Windows, OSX, Linux in Neovim path settings won`t work if this setting is set* Full path to Neovim executable. If you have enabled `useWSL` setting, specify the Linux path to nvim executable instead.",
-					"deprecationMessage": "This setting is deprecated. Remove this setting and use neovimExecutablePaths.win32/linux/darwin instead. If you continue to use this setting, keep in mind this setting takes precedence over neovimExecutablePaths.windows/linux/darwin and those settings won't work. If you want them to work, just remove this setting from your settings.json or make its input box in User Settings empty"
-				},
-				"vscode-neovim.neovimExecutablePaths.win32": {
-					"type": "string",
-					"default": "",
-					"title": "Neovim executable path on Windows",
-					"markdownDescription": "Full path to Neovim executable that should be used by the extension if running VS Code on Windows.  \nExample:  \nC:\\tools\\neovim\\Neovim\\bin\\nvim.exe (if you installed using Chocolatey)  \nIf you want to use Windows Subsystem for Linux, enable the `useWSL` setting and set `neovimExecutablePaths.linux` instead"
-				},
-				"vscode-neovim.neovimExecutablePaths.darwin": {
-					"type": "string",
-					"default": "",
-					"title": "Neovim executable path on OSX",
-					"description": "Full path to Neovim executable that should be used by the extension if running VS Code on OSX."
-				},
-				"vscode-neovim.neovimExecutablePaths.linux": {
-					"type": "string",
-					"default": "",
-					"title": "Neovim executable path on Linux (and in WSL)",
-					"markdownDescription": "Full path to Neovim executable that should be used by the extension if running VS Code on Linux or WSL. If `useWSL` setting is checked, vscode-neovim will look for this path in WSL  \nExample:  \n/usr/bin/nvim"
-				},
-				"vscode-neovim.neovimInitPath": {
-					"type": "string",
-					"default": "",
-					"title": "Custom init.vim path",
-					"description": "Full path to custom neovim init file, equals to startup option -u. If checked useWSL flag specify a Linux path. You can also use exists('g:vscode') in your init.vim to check if neovim is being run in vscode and share init file between neovim/vscode",
-					"deprecationMessage": "This setting is deprecated. Use neovimInitVimPaths.win32/linux/darwin instead. If you continue to use this setting, keep in mind this setting takes precedence over neovimInitVimPaths.win32/linux/darwin and those settings won't work. If you want them to work, just remove this setting from your settings.json or make its input box in User Settings empty"
-				},
-				"vscode-neovim.neovimInitVimPaths.win32": {
-					"type": "string",
-					"default": "",
-					"title": "Custom init.vim path on Windows",
-					"markdownDescription": "Full path to custom neovim init.vim file on Windows, equals to startup option `-u`. If the `useWSL` setting is checked, the value of the `neovimInitVimPaths.linux` setting will be used to find the init.vim file instead. You can also use `exists('g:vscode')` in your init.vim to check if neovim is being run in vscode and share init file between neovim/vscode"
-				},
-				"vscode-neovim.neovimInitVimPaths.darwin": {
-					"type": "string",
-					"default": "",
-					"title": "Custom init.vim path on OSX",
-					"markdownDescription": "Full path to custom neovim init.vim file on OSX, equals to startup option `-u`. You can also use `exists('g:vscode')` in your init.vim to check if neovim is being run in vscode and share init file between neovim/vscode"
-				},
-				"vscode-neovim.neovimInitVimPaths.linux": {
-					"type": "string",
-					"default": "",
-					"title": "Custom init.vim path on Linux",
-					"markdownDescription": "Full path to custom neovim init.vim file on Linux/WSL, equals to startup option `-u`. If the `useWSL` setting is checked, this path will be used to find `init.vim` in Windows Subsystem for Linux. You can also use `exists('g:vscode')` in your init.vim to check if neovim is being run in vscode and share init file between neovim/vscode"
-				},
-				"vscode-neovim.neovimWidth": {
-					"type": "number",
-					"default": 1000,
-					"title": "Neovim width",
-					"description": "Neovim viewport width. Increase if you're working with long lines and have horizontal scroll problems. Larger values will affect neovim performance"
-				},
-				"vscode-neovim.useCtrlKeysForNormalMode": {
-					"type": "boolean",
-					"default": true,
-					"description": "Use Ctrl keys in normal/visual/etc...(except insert) modes"
-				},
-				"vscode-neovim.useCtrlKeysForInsertMode": {
-					"type": "boolean",
-					"default": true,
-					"description": "Use Ctrl keys in insert mode"
-				},
-				"vscode-neovim.mouseSelectionStartVisualMode": {
-					"type": "boolean",
-					"default": false,
-					"description": "Mouse selection starts visual mode"
-				},
-				"vscode-neovim.useWSL": {
-					"type": "boolean",
-					"default": false,
-					"markdownDescription": "Use neovim installed in WSL. If you enable this setting, specify the path to the neovim executable installed in WSL `neovimExecutablePaths.linux` setting"
-				},
-				"vscode-neovim.highlightGroups.ignoreHighlights": {
-					"type": "array",
-					"title": "Ignore Highlighs Groups",
-					"description": "List of vim highlights groups to ignore",
-					"default": [
-						"SpecialKey",
-						"EndOfBuffer",
-						"TermCursor",
-						"TermCursorNC",
-						"NonText",
-						"ErrorMsg",
-						"MoreMsg",
-						"ModeMsg",
-						"LineNr",
-						"CursorLineNr",
-						"Question",
-						"StatusLine",
-						"StatusLineNC",
-						"VertSplit",
-						"Title",
-						"VisualNC",
-						"WarningMsg",
-						"WildMenu",
-						"^Diff",
-						"Sign",
-						"SignColumn",
-						"^Spell",
-						"^Pmenu",
-						"^Tab",
-						"^Cursor",
-						"ColorColumn",
-						"QuickFixLine",
-						"Whitespace",
-						"NormalNC",
-						"Normal",
-						"NormalFloat",
-						"MsgSeparator",
-						"MsgArea",
-						"^RedrawDebug",
-						"Cursor",
-						"lCursor",
-						"MatchParen",
-						"^Nvim",
-						"Operator",
-						"Delimiter",
-						"Identifier",
-						"SpecialChar",
-						"Number",
-						"Type",
-						"String",
-						"Error",
-						"Comment",
-						"Constant",
-						"Special",
-						"Statement",
-						"PreProc",
-						"Underlined",
-						"Ignore",
-						"Todo",
-						"Character",
-						"Boolean",
-						"Float",
-						"Function",
-						"Conditional",
-						"Repeat",
-						"Label",
-						"Keyword",
-						"Exception",
-						"Include",
-						"Define",
-						"Macro",
-						"PreCondit",
-						"StorageClass",
-						"Structure",
-						"Typedef",
-						"Tag",
-						"SpecialComment",
-						"Debug",
-						"Folded",
-						"FoldColumn"
-					]
-				},
-				"vscode-neovim.highlightGroups.highlights": {
-					"type": "object",
-					"title": "Highlight Groups Configuration",
-					"description": "Define colors for various VIM highlight groups. Can accept either 'vim' to use colors from vim or text decoration properties object",
-					"default": {
-						"Directory": "vim",
-						"IncSearch": {
-							"backgroundColor": "theme.editor.findMatchBackground",
-							"borderColor": "theme.editor.findMatchBorder"
-						},
-						"Search": {
-							"backgroundColor": "theme.editor.findMatchHighlightBackground",
-							"borderColor": "theme.editor.findMatchHighlightBorder"
-						},
-						"Visual": {
-							"backgroundColor": "theme.editor.selectionBackground"
-						},
-						"Conceal": "vim",
-						"Substitute": "vim"
-					}
-				},
-				"vscode-neovim.highlightGroups.unknownHighlight": {
-					"type": "object",
-					"title": "Unknown Highlight Groups",
-					"description": "Highlight Configuration for non defined group. Can accept 'vim' to use colors coming from vim or text decoration properties object",
-					"default": "vim"
-				}
-			}
-		},
-		"commands": [
-			{
-				"command": "vscode-neovim.send",
-				"title": "Neovim: send key"
-			},
-			{
-				"command": "vscode-neovim.compositeEscape1",
-				"title": "Composite escape key 1"
-			},
-			{
-				"command": "vscode-neovim.compositeEscape2",
-				"title": "Composite escape key 2"
-			},
-			{
-				"command": "vscode-neovim.escape",
-				"title": "Escape key"
-			},
-			{
-				"command": "vscode-neovim.delete-word-left-cmdline",
-				"title": "Neovim: Delete word cmdline"
-			},
-			{
-				"command": "vscode-neovim.delete-all-cmdline",
-				"title": "Neovim: Delete all cmdline"
-			},
-			{
-				"command": "vscode-neovim.delete-char-left-cmdline",
-				"title": "Neovim: Delete char cmdline"
-			},
-			{
-				"command": "vscode-neovim.complete-selection-cmdline",
-				"title": "Neovim: Complete selection cmdline"
-			},
-			{
-				"command": "vscode-neovim.history-up-cmdline",
-				"title": "Neovim: History up cmdline"
-			},
-			{
-				"command": "vscode-neovim.history-down-cmdline",
-				"title": "Neovim: History down cmdline"
-			},
-			{
-				"command": "vscode-neovim.ctrl-b",
-				"title": "Neovim: ctrl-b"
-			},
-			{
-				"command": "vscode-neovim.ctrl-d",
-				"title": "Neovim: ctrl-d"
-			},
-			{
-				"command": "vscode-neovim.ctrl-e",
-				"title": "Neovim: ctrl-e"
-			},
-			{
-				"command": "vscode-neovim.ctrl-f",
-				"title": "Neovim: ctrl-f"
-			},
-			{
-				"command": "vscode-neovim.ctrl-u",
-				"title": "Neovim: ctrl-u"
-			},
-			{
-				"command": "vscode-neovim.ctrl-y",
-				"title": "Neovim: ctrl-y"
-			},
-			{
-				"command": "vscode-neovim.shift-m",
-				"title": "Neovim: shift-m"
-			},
-			{
-				"command": "vscode-neovim.shift-l",
-				"title": "Neovim: shift-l"
-			},
-			{
-				"command": "vscode-neovim:shift-h",
-				"title": "Neovim: shift-h"
-			},
-			{
-				"command": "vscode-neovim.ctrl-a-insert",
-				"title": "Neovim: Ctrl-a-insert"
-			},
-			{
-				"command": "vscode-neovim.paste-register",
-				"title": "Neovim: Paste from register"
-			}
-		],
-		"keybindings": [
-			{
-				"command": "vscode-neovim.send",
-				"key": "ctrl+shift+p",
-				"when": "editorTextFocus && neovim.mode == visual",
-				"args": "<C-P>"
-			},
-			{
-				"command": "vscode-neovim.send",
-				"key": "F1",
-				"when": "editorTextFocus && neovim.mode == visual",
-				"args": "<C-P>"
-			},
-			{
-				"command": "list.focusDown",
-				"key": "ctrl+n",
-				"when": "listFocus && !inputFocus"
-			},
-			{
-				"command": "list.focusUp",
-				"key": "ctrl+p",
-				"when": "listFocus && !inputFocus"
-			},
-			{
-				"command": "showNextParameterHint",
-				"key": "ctrl+n",
-				"when": "editorTextFocus && parameterHintsMultipleSignatures && parameterHintsVisible"
-			},
-			{
-				"command": "showPrevParameterHint",
-				"key": "ctrl+p",
-				"when": "editorTextFocus && parameterHintsMultipleSignatures && parameterHintsVisible"
-			},
-			{
-				"key": "ctrl+n",
-				"command": "selectNextSuggestion",
-				"when": "textInputFocus && suggestWidgetMultipleSuggestions && suggestWidgetVisible"
-			},
-			{
-				"key": "ctrl+p",
-				"command": "selectPrevSuggestion",
-				"when": "textInputFocus && suggestWidgetMultipleSuggestions && suggestWidgetVisible"
-			},
-			{
-				"command": "workbench.action.quickOpenSelectNext",
-				"key": "ctrl+n",
-				"when": "inQuickOpen"
-			},
-			{
-				"command": "workbench.action.quickOpenSelectPrevious",
-				"key": "ctrl+p",
-				"when": "inQuickOpen"
-			},
-			{
-				"command": "vscode-neovim.escape",
-				"key": "ctrl+c",
-				"when": "editorTextFocus && neovim.init"
-			},
-			{
-				"command": "vscode-neovim.escape",
-				"key": "Escape",
-				"when": "editorTextFocus && neovim.init"
-			},
-			{
-				"command": "vscode-neovim.escape",
-				"key": "ctrl+[",
-				"when": "editorTextFocus && neovim.init"
-			},
-			{
-				"command": "vscode-neovim.send",
-				"key": "ctrl+g",
-				"when": "neovim.mode == cmdline_normal || neovim.mode == cmdline_insert || neovim.mode == cmdline_replace",
-				"args": "<C-g>"
-			},
-			{
-				"command": "vscode-neovim.send",
-				"key": "ctrl+t",
-				"when": "neovim.mode == cmdline_normal || neovim.mode == cmdline_insert || neovim.mode == cmdline_replace",
-				"args": "<C-t>"
-			},
-			{
-				"command": "vscode-neovim.send",
-				"key": "ctrl+r",
-				"when": "neovim.mode == cmdline_normal || neovim.mode == cmdline_insert || neovim.mode == cmdline_replace",
-				"args": "<C-r>"
-			},
-			{
-				"command": "vscode-neovim.send",
-				"key": "ctrl+l",
-				"when": "neovim.mode == cmdline_normal || neovim.mode == cmdline_insert || neovim.mode == cmdline_replace",
-				"args": "<C-l>"
-			},
-			{
-				"command": "vscode-neovim.history-up-cmdline",
-				"key": "up",
-				"when": "neovim.mode == cmdline_normal"
-			},
-			{
-				"command": "vscode-neovim.history-down-cmdline",
-				"key": "down",
-				"when": "neovim.mode == cmdline_normal"
-			},
-			{
-				"command": "vscode-neovim.delete-word-left-cmdline",
-				"key": "ctrl+w",
-				"when": "neovim.mode == cmdline_normal"
-			},
-			{
-				"command": "vscode-neovim.delete-all-cmdline",
-				"key": "ctrl+u",
-				"when": "neovim.mode == cmdline_normal"
-			},
-			{
-				"command": "vscode-neovim.delete-char-left-cmdline",
-				"key": "ctrl+h",
-				"when": "neovim.mode == cmdline_normal"
-			},
-			{
-				"command": "vscode-neovim.complete-selection-cmdline",
-				"key": "tab",
-				"when": "neovim.mode == cmdline_normal"
-			},
-			{
-				"command": "workbench.action.quickOpenSelectNext",
-				"key": "ctrl+n",
-				"when": "neovim.mode == cmdline_normal"
-			},
-			{
-				"command": "workbench.action.quickOpenSelectPrevious",
-				"key": "ctrl+p",
-				"when": "neovim.mode == cmdline_normal"
-			},
-			{
-				"command": "vscode-neovim.send",
-				"key": "backspace",
-				"when": "editorTextFocus && neovim.init && neovim.mode != insert || neovim.recording",
-				"args": "<BS>"
-			},
-			{
-				"command": "vscode-neovim.send",
-				"key": "shift+backspace",
-				"when": "editorTextFocus && neovim.init && neovim.mode != insert || neovim.recording",
-				"args": "<S-BS>"
-			},
-			{
-				"command": "vscode-neovim.send",
-				"key": "ctrl+backspace",
-				"when": "editorTextFocus && neovim.init && neovim.mode != insert || neovim.recording",
-				"args": "<C-BS>"
-			},
-			{
-				"command": "vscode-neovim.send",
-				"key": "delete",
-				"when": "editorTextFocus && neovim.init && neovim.mode != insert || neovim.recording",
-				"args": "<Del>"
-			},
-			{
-				"command": "vscode-neovim.send",
-				"key": "shift+delete",
-				"when": "editorTextFocus && neovim.init && neovim.mode != insert || neovim.recording",
-				"args": "<S-Del>"
-			},
-			{
-				"command": "vscode-neovim.send",
-				"key": "ctrl+delete",
-				"when": "editorTextFocus && neovim.init && neovim.mode != insert || neovim.recording",
-				"args": "<C-Del>"
-			},
-			{
-				"command": "vscode-neovim.send",
-				"key": "tab",
-				"when": "editorTextFocus && neovim.init && neovim.mode != insert && neovim.mode != cmdline_normal",
-				"args": "<Tab>"
-			},
-			{
-				"command": "vscode-neovim.send",
-				"key": "shift+tab",
-				"when": "editorTextFocus && neovim.init && neovim.mode != insert && neovim.mode != cmdline_normal",
-				"args": "<S-Tab>"
-			},
-			{
-				"command": "vscode-neovim.send",
-				"key": "down",
-				"when": "editorTextFocus && neovim.init && neovim.mode != insert || neovim.recording",
-				"args": "<Down>"
-			},
-			{
-				"command": "vscode-neovim.send",
-				"key": "up",
-				"when": "editorTextFocus && neovim.init && neovim.mode != insert || neovim.recording",
-				"args": "<Up>"
-			},
-			{
-				"command": "vscode-neovim.send",
-				"key": "left",
-				"when": "editorTextFocus && neovim.init && neovim.mode != insert || neovim.recording",
-				"args": "<Left>"
-			},
-			{
-				"command": "vscode-neovim.send",
-				"key": "right",
-				"when": "editorTextFocus && neovim.init && neovim.mode != insert || neovim.recording",
-				"args": "<Right>"
-			},
-			{
-				"command": "vscode-neovim.send",
-				"key": "ctrl+right",
-				"when": "editorTextFocus && neovim.init && neovim.mode != insert || neovim.recording",
-				"args": "<C-Right>"
-			},
-			{
-				"command": "vscode-neovim.send",
-				"key": "ctrl+left",
-				"when": "editorTextFocus && neovim.init && neovim.mode != insert || neovim.recording",
-				"args": "<C-Left>"
-			},
-			{
-				"command": "vscode-neovim.send",
-				"key": "ctrl+a",
-				"when": "editorTextFocus && neovim.init && neovim.mode != insert && neovim.ctrlKeysNormal",
-				"args": "<C-a>"
-			},
-			{
-				"command": "vscode-neovim.ctrl-b",
-				"key": "ctrl+b",
-				"when": "editorTextFocus && neovim.init && neovim.mode != insert && neovim.ctrlKeysNormal"
-			},
-			{
-				"command": "vscode-neovim.ctrl-d",
-				"key": "ctrl+d",
-				"when": "editorTextFocus && neovim.init && neovim.mode != insert && neovim.ctrlKeysNormal"
-			},
-			{
-				"command": "vscode-neovim.ctrl-e",
-				"key": "ctrl+e",
-				"when": "editorTextFocus && neovim.init && neovim.mode != insert && neovim.ctrlKeysNormal"
-			},
-			{
-				"command": "vscode-neovim.ctrl-f",
-				"key": "ctrl+f",
-				"when": "editorTextFocus && neovim.init && neovim.mode != insert && neovim.ctrlKeysNormal"
-			},
-			{
-				"command": "vscode-neovim.send",
-				"key": "ctrl+i",
-				"when": "editorTextFocus && neovim.init && neovim.mode != insert && neovim.ctrlKeysNormal",
-				"args": "<C-i>"
-			},
-			{
-				"command": "vscode-neovim.send",
-				"key": "ctrl+o",
-				"when": "editorTextFocus && neovim.init && neovim.mode != insert && neovim.ctrlKeysNormal",
-				"args": "<C-o>"
-			},
-			{
-				"command": "vscode-neovim.send",
-				"key": "ctrl+r",
-				"when": "editorTextFocus && neovim.init && neovim.mode != insert && neovim.ctrlKeysNormal",
-				"args": "<C-r>"
-			},
-			{
-				"command": "vscode-neovim.ctrl-u",
-				"key": "ctrl+u",
-				"when": "editorTextFocus && neovim.init && neovim.mode != insert && neovim.ctrlKeysNormal"
-			},
-			{
-				"command": "vscode-neovim.send",
-				"key": "ctrl+v",
-				"when": "editorTextFocus && neovim.init && neovim.mode != insert && neovim.ctrlKeysNormal",
-				"args": "<C-v>"
-			},
-			{
-				"command": "vscode-neovim.send",
-				"key": "ctrl+w",
-				"when": "editorTextFocus && neovim.init && neovim.mode != insert && neovim.ctrlKeysNormal",
-				"args": "<C-w>"
-			},
-			{
-				"command": "vscode-neovim.send",
-				"key": "ctrl+x",
-				"when": "editorTextFocus && neovim.init && neovim.mode != insert && neovim.ctrlKeysNormal",
-				"args": "<C-x>"
-			},
-			{
-				"command": "vscode-neovim.ctrl-y",
-				"key": "ctrl+y",
-				"when": "editorTextFocus && neovim.init && neovim.mode != insert && neovim.ctrlKeysNormal"
-			},
-			{
-				"command": "vscode-neovim.send",
-				"key": "ctrl+z",
-				"when": "editorTextFocus && neovim.init && neovim.mode != insert && neovim.ctrlKeysNormal",
-				"args": "<C-z>"
-			},
-			{
-				"command": "vscode-neovim.send",
-				"key": "ctrl+]",
-				"when": "editorTextFocus && neovim.init && neovim.mode != insert && neovim.ctrlKeysNormal",
-				"args": "<C-]>"
-			},
-			{
-				"command": "vscode-neovim.send",
-				"key": "ctrl+j",
-				"when": "editorTextFocus && neovim.init && neovim.mode != insert && neovim.ctrlKeysNormal",
-				"args": "<C-j>"
-			},
-			{
-				"command": "vscode-neovim.send",
-				"key": "ctrl+k",
-				"when": "editorTextFocus && neovim.init && neovim.mode != insert && neovim.ctrlKeysNormal",
-				"args": "<C-k>"
-			},
-			{
-				"command": "vscode-neovim.send",
-				"key": "ctrl+l",
-				"when": "editorTextFocus && neovim.init && neovim.mode != insert && neovim.ctrlKeysNormal",
-				"args": "<C-l>"
-			},
-			{
-				"command": "vscode-neovim.send",
-				"key": "ctrl+h",
-				"when": "editorTextFocus && neovim.init && neovim.mode != insert && neovim.ctrlKeysNormal",
-				"args": "<C-h>"
-			},
-			{
-				"command": "vscode-neovim.send",
-				"key": "ctrl+/",
-				"when": "editorTextFocus && neovim.init && neovim.mode != insert && neovim.ctrlKeysNormal",
-				"args": "<C-/>"
-			},
-			{
-				"command": "deleteAllLeft",
-				"key": "ctrl-u",
-				"when": "editorTextFocus && neovim.mode == insert && !neovim.recording && neovim.ctrlKeysInsert"
-			},
-			{
-				"command": "vscode-neovim.send",
-				"key": "ctrl+u",
-				"when": "editorTextFocus && neovim.mode == insert && neovim.recording && neovim.ctrlKeysInsert",
-				"args": "<C-u>"
-			},
-			{
-				"command": "deleteWordLeft",
-				"key": "ctrl+w",
-				"when": "editorTextFocus && neovim.mode == insert && !neovim.recording && neovim.ctrlKeysInsert"
-			},
-			{
-				"command": "vscode-neovim.send",
-				"key": "ctrl+w",
-				"when": "editorTextFocus && neovim.mode == insert && neovim.recording && neovim.ctrlKeysInsert",
-				"args": "<C-w>"
-			},
-			{
-				"command": "deleteLeft",
-				"key": "ctrl+h",
-				"when": "editorTextFocus && neovim.mode == insert && !neovim.recording && neovim.ctrlKeysInsert"
-			},
-			{
-				"command": "vscode-neovim.send",
-				"key": "ctrl+h",
-				"when": "editorTextFocus && neovim.mode == insert && neovim.recording && neovim.ctrlKeysInsert",
-				"args": "<C-j>"
-			},
-			{
-				"command": "editor.action.indentLines",
-				"key": "ctrl+t",
-				"when": "editorTextFocus && neovim.mode == insert && !neovim.recording && neovim.ctrlKeysInsert"
-			},
-			{
-				"command": "vscode-neovim.send",
-				"key": "ctrl+t",
-				"when": "editorTextFocus && neovim.mode == insert && neovim.recording && neovim.ctrlKeysInsert",
-				"args": "<C-t>"
-			},
-			{
-				"command": "editor.action.outdentLines",
-				"key": "ctrl+d",
-				"when": "editorTextFocus && neovim.mode == insert && !neovim.recording && neovim.ctrlKeysInsert"
-			},
-			{
-				"command": "vscode-neovim.send",
-				"key": "ctrl+d",
-				"when": "editorTextFocus && neovim.mode == insert && neovim.recording && neovim.ctrlKeysInsert",
-				"args": "<C-d>"
-			},
-			{
-				"command": "editor.action.insertLineAfter",
-				"key": "ctrl+j",
-				"when": "editorTextFocus && neovim.mode == insert && !neovim.recording && neovim.ctrlKeysInsert"
-			},
-			{
-				"command": "vscode-neovim.send",
-				"key": "ctrl+j",
-				"when": "editorTextFocus && neovim.mode == insert && neovim.recording && neovim.ctrlKeysInsert",
-				"args": "<C-j>"
-			},
-			{
-				"command": "vscode-neovim.ctrl-a-insert",
-				"key": "ctrl+a",
-				"when": "editorTextFocus && neovim.mode == insert && !neovim.recording && neovim.ctrlKeysInsert"
-			},
-			{
-				"command": "vscode-neovim.send",
-				"key": "ctrl+a",
-				"when": "editorTextFocus && neovim.mode == insert && neovim.recording && neovim.ctrlKeysInsert",
-				"args": "<C-a>"
-			},
-			{
-				"command": "vscode-neovim.send",
-				"key": "ctrl+r",
-				"when": "editorTextFocus && neovim.mode == insert && neovim.recording && neovim.ctrlKeysInsert",
-				"args": "<C-r>"
-			},
-			{
-				"command": "vscode-neovim.paste-register",
-				"key": "ctrl+r 0",
-				"when": "editorTextFocus && neovim.mode == insert && !neovim.recording && neovim.ctrlKeysInsert",
-				"args": "0"
-			},
-			{
-				"command": "vscode-neovim.paste-register",
-				"key": "ctrl+r 1",
-				"when": "editorTextFocus && neovim.mode == insert && !neovim.recording && neovim.ctrlKeysInsert",
-				"args": "1"
-			},
-			{
-				"command": "vscode-neovim.paste-register",
-				"key": "ctrl+r 2",
-				"when": "editorTextFocus && neovim.mode == insert && !neovim.recording && neovim.ctrlKeysInsert",
-				"args": "2"
-			},
-			{
-				"command": "vscode-neovim.paste-register",
-				"key": "ctrl+r 3",
-				"when": "editorTextFocus && neovim.mode == insert && !neovim.recording && neovim.ctrlKeysInsert",
-				"args": "3"
-			},
-			{
-				"command": "vscode-neovim.paste-register",
-				"key": "ctrl+r 4",
-				"when": "editorTextFocus && neovim.mode == insert && !neovim.recording && neovim.ctrlKeysInsert",
-				"args": "4"
-			},
-			{
-				"command": "vscode-neovim.paste-register",
-				"key": "ctrl+r 5",
-				"when": "editorTextFocus && neovim.mode == insert && !neovim.recording && neovim.ctrlKeysInsert",
-				"args": "5"
-			},
-			{
-				"command": "vscode-neovim.paste-register",
-				"key": "ctrl+r 6",
-				"when": "editorTextFocus && neovim.mode == insert && !neovim.recording && neovim.ctrlKeysInsert",
-				"args": "6"
-			},
-			{
-				"command": "vscode-neovim.paste-register",
-				"key": "ctrl+r 7",
-				"when": "editorTextFocus && neovim.mode == insert && !neovim.recording && neovim.ctrlKeysInsert",
-				"args": "7"
-			},
-			{
-				"command": "vscode-neovim.paste-register",
-				"key": "ctrl+r 8",
-				"when": "editorTextFocus && neovim.mode == insert && !neovim.recording && neovim.ctrlKeysInsert",
-				"args": "8"
-			},
-			{
-				"command": "vscode-neovim.paste-register",
-				"key": "ctrl+r 9",
-				"when": "editorTextFocus && neovim.mode == insert && !neovim.recording && neovim.ctrlKeysInsert",
-				"args": "9"
-			},
-			{
-				"command": "vscode-neovim.paste-register",
-				"key": "ctrl+r shift-'",
-				"when": "editorTextFocus && neovim.mode == insert && !neovim.recording && neovim.ctrlKeysInsert",
-				"args": "\""
-			},
-			{
-				"command": "vscode-neovim.paste-register",
-				"key": "ctrl+r shift-5",
-				"when": "editorTextFocus && neovim.mode == insert && !neovim.recording && neovim.ctrlKeysInsert",
-				"args": "%"
-			},
-			{
-				"command": "vscode-neovim.paste-register",
-				"key": "ctrl+r shift-3",
-				"when": "editorTextFocus && neovim.mode == insert && !neovim.recording && neovim.ctrlKeysInsert",
-				"args": "#"
-			},
-			{
-				"command": "vscode-neovim.paste-register",
-				"key": "ctrl+r shift-8",
-				"when": "editorTextFocus && neovim.mode == insert && !neovim.recording && neovim.ctrlKeysInsert",
-				"args": "*"
-			},
-			{
-				"command": "vscode-neovim.paste-register",
-				"key": "ctrl+r shift-=",
-				"when": "editorTextFocus && neovim.mode == insert && !neovim.recording && neovim.ctrlKeysInsert",
-				"args": "+"
-			},
-			{
-				"command": "vscode-neovim.paste-register",
-				"key": "ctrl+r shift-;",
-				"when": "editorTextFocus && neovim.mode == insert && !neovim.recording && neovim.ctrlKeysInsert",
-				"args": ":"
-			},
-			{
-				"command": "vscode-neovim.paste-register",
-				"key": "ctrl+r .",
-				"when": "editorTextFocus && neovim.mode == insert && !neovim.recording && neovim.ctrlKeysInsert",
-				"args": "."
-			},
-			{
-				"command": "vscode-neovim.paste-register",
-				"key": "ctrl+r -",
-				"when": "editorTextFocus && neovim.mode == insert && !neovim.recording && neovim.ctrlKeysInsert",
-				"args": "-"
-			},
-			{
-				"command": "vscode-neovim.paste-register",
-				"key": "ctrl+r =",
-				"when": "editorTextFocus && neovim.mode == insert && !neovim.recording && neovim.ctrlKeysInsert",
-				"args": "="
-			},
-			{
-				"command": "vscode-neovim.paste-register",
-				"key": "ctrl+r ka",
-				"when": "editorTextFocus && neovim.mode == insert && !neovim.recording && neovim.ctrlKeysInsert",
-				"args": "a"
-			},
-			{
-				"command": "vscode-neovim.paste-register",
-				"key": "ctrl+r b",
-				"when": "editorTextFocus && neovim.mode == insert && !neovim.recording && neovim.ctrlKeysInsert",
-				"args": "b"
-			},
-			{
-				"command": "vscode-neovim.paste-register",
-				"key": "ctrl+r c",
-				"when": "editorTextFocus && neovim.mode == insert && !neovim.recording && neovim.ctrlKeysInsert",
-				"args": "c"
-			},
-			{
-				"command": "vscode-neovim.paste-register",
-				"key": "ctrl+r d",
-				"when": "editorTextFocus && neovim.mode == insert && !neovim.recording && neovim.ctrlKeysInsert",
-				"args": "d"
-			},
-			{
-				"command": "vscode-neovim.paste-register",
-				"key": "ctrl+r e",
-				"when": "editorTextFocus && neovim.mode == insert && !neovim.recording && neovim.ctrlKeysInsert",
-				"args": "e"
-			},
-			{
-				"command": "vscode-neovim.paste-register",
-				"key": "ctrl+r f",
-				"when": "editorTextFocus && neovim.mode == insert && !neovim.recording && neovim.ctrlKeysInsert",
-				"args": "f"
-			},
-			{
-				"command": "vscode-neovim.paste-register",
-				"key": "ctrl+r g",
-				"when": "editorTextFocus && neovim.mode == insert && !neovim.recording && neovim.ctrlKeysInsert",
-				"args": "g"
-			},
-			{
-				"command": "vscode-neovim.paste-register",
-				"key": "ctrl+r h",
-				"when": "editorTextFocus && neovim.mode == insert && !neovim.recording && neovim.ctrlKeysInsert",
-				"args": "h"
-			},
-			{
-				"command": "vscode-neovim.paste-register",
-				"key": "ctrl+r i",
-				"when": "editorTextFocus && neovim.mode == insert && !neovim.recording && neovim.ctrlKeysInsert",
-				"args": "i"
-			},
-			{
-				"command": "vscode-neovim.paste-register",
-				"key": "ctrl+r j",
-				"when": "editorTextFocus && neovim.mode == insert && !neovim.recording && neovim.ctrlKeysInsert",
-				"args": "j"
-			},
-			{
-				"command": "vscode-neovim.paste-register",
-				"key": "ctrl+r k",
-				"when": "editorTextFocus && neovim.mode == insert &&& !neovim.recording & neovim.ctrlKeysInsert",
-				"args": "k"
-			},
-			{
-				"command": "vscode-neovim.paste-register",
-				"key": "ctrl+r l",
-				"when": "editorTextFocus && neovim.mode == insert && !neovim.recording && neovim.ctrlKeysInsert",
-				"args": "l"
-			},
-			{
-				"command": "vscode-neovim.paste-register",
-				"key": "ctrl+r m",
-				"when": "editorTextFocus && neovim.mode == insert && !neovim.recording && neovim.ctrlKeysInsert",
-				"args": "m"
-			},
-			{
-				"command": "vscode-neovim.paste-register",
-				"key": "ctrl+r n",
-				"when": "editorTextFocus && neovim.mode == insert && !neovim.recording && neovim.ctrlKeysInsert",
-				"args": "n"
-			},
-			{
-				"command": "vscode-neovim.paste-register",
-				"key": "ctrl+r o",
-				"when": "editorTextFocus && neovim.mode == insert && !neovim.recording && neovim.ctrlKeysInsert",
-				"args": "o"
-			},
-			{
-				"command": "vscode-neovim.paste-register",
-				"key": "ctrl+r p",
-				"when": "editorTextFocus && neovim.mode == insert && !neovim.recording && neovim.ctrlKeysInsert",
-				"args": "p"
-			},
-			{
-				"command": "vscode-neovim.paste-register",
-				"key": "ctrl+r q",
-				"when": "editorTextFocus && neovim.mode == insert && !neovim.recording && neovim.ctrlKeysInsert",
-				"args": "q"
-			},
-			{
-				"command": "vscode-neovim.paste-register",
-				"key": "ctrl+r r",
-				"when": "editorTextFocus && neovim.mode == insert && !neovim.recording && neovim.ctrlKeysInsert",
-				"args": "r"
-			},
-			{
-				"command": "vscode-neovim.paste-register",
-				"key": "ctrl+r s",
-				"when": "editorTextFocus && neovim.mode == insert && !neovim.recording && neovim.ctrlKeysInsert",
-				"args": "s"
-			},
-			{
-				"command": "vscode-neovim.paste-register",
-				"key": "ctrl+r t",
-				"when": "editorTextFocus && neovim.mode == insert && !neovim.recording && neovim.ctrlKeysInsert",
-				"args": "t"
-			},
-			{
-				"command": "vscode-neovim.paste-register",
-				"key": "ctrl+r u",
-				"when": "editorTextFocus && neovim.mode == insert && !neovim.recording && neovim.ctrlKeysInsert",
-				"args": "u"
-			},
-			{
-				"command": "vscode-neovim.paste-register",
-				"key": "ctrl+r v",
-				"when": "editorTextFocus && neovim.mode == insert && !neovim.recording && neovim.ctrlKeysInsert",
-				"args": "v"
-			},
-			{
-				"command": "vscode-neovim.paste-register",
-				"key": "ctrl+r w",
-				"when": "editorTextFocus && neovim.mode == insert && !neovim.recording && neovim.ctrlKeysInsert",
-				"args": "w"
-			},
-			{
-				"command": "vscode-neovim.paste-register",
-				"key": "ctrl+r x",
-				"when": "editorTextFocus && neovim.mode == insert && !neovim.recording && neovim.ctrlKeysInsert",
-				"args": "x"
-			},
-			{
-				"command": "vscode-neovim.paste-register",
-				"key": "ctrl+r y",
-				"when": "editorTextFocus && neovim.mode == insert && !neovim.recording && neovim.ctrlKeysInsert",
-				"args": "y"
-			},
-			{
-				"command": "vscode-neovim.paste-register",
-				"key": "ctrl+r z",
-				"when": "editorTextFocus && neovim.mode == insert && !neovim.recording && neovim.ctrlKeysInsert",
-				"args": "z"
-			}
-		]
-	},
-	"scripts": {
-		"vscode:prepublish": "yarn run compile",
-		"compile": "tsc -p ./",
-		"watch": "tsc -watch -p ./",
-		"pretest": "yarn run compile",
-		"lint": "eslint --ext .ts src",
-		"test": "node ./out/test/runTest.js"
-	},
-	"devDependencies": {
-		"@types/glob": "^7.1.1",
-		"@types/lodash": "^4.14.149",
-		"@types/mocha": "^7.0.2",
-		"@types/msgpack-lite": "^0.1.7",
-		"@types/node": "^14.0.13",
-		"@types/vscode": "^1.40.0",
-		"@typescript-eslint/eslint-plugin": "^3.3.0",
-		"@typescript-eslint/parser": "^3.3.0",
-		"eslint": "^7.2.0",
-		"eslint-config-prettier": "^6.9.0",
-		"eslint-plugin-import": "^2.19.1",
-		"eslint-plugin-prettier": "^3.1.2",
-		"glob": "^7.1.6",
-		"mocha": "^8.1.1",
-		"prettier": "^2.0.5",
-		"source-map-support": "^0.5.16",
-		"typescript": "^3.7.4",
-		"vscode-test": "^1.3.0"
-	},
-	"dependencies": {
-		"fast-diff": "^1.2.0",
-		"lodash": "^4.17.19",
-		"neovim": "^4.7.0",
-		"ts-wcwidth": "^2.0.0"
-	}
->>>>>>> 2c56637c
 }